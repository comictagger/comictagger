"""CLI settings for ComicTagger"""

#
# Copyright 2012-2014 ComicTagger Authors
#
# Licensed under the Apache License, Version 2.0 (the "License");
# you may not use this file except in compliance with the License.
# You may obtain a copy of the License at
#
#     http://www.apache.org/licenses/LICENSE-2.0
#
# Unless required by applicable law or agreed to in writing, software
# distributed under the License is distributed on an "AS IS" BASIS,
# WITHOUT WARRANTIES OR CONDITIONS OF ANY KIND, either express or implied.
# See the License for the specific language governing permissions and
# limitations under the License.
from __future__ import annotations

import argparse
import logging
import os
import platform
import shlex
import subprocess

import settngs

from comicapi import utils
from comicapi.comicarchive import tags
from comictaggerlib import ctversion
from comictaggerlib.ctsettings.settngs_namespace import SettngsNS as ct_ns
from comictaggerlib.ctsettings.types import ComicTaggerPaths, tag
from comictaggerlib.resulttypes import Action

logger = logging.getLogger(__name__)


def initial_commandline_parser() -> argparse.ArgumentParser:
    parser = argparse.ArgumentParser(add_help=False)
    # Ensure this stays up to date with register_runtime
    parser.add_argument(
        "--config",
        help="Config directory for ComicTagger to use.\ndefault: %(default)s\n\n",
        type=ComicTaggerPaths,
        default=ComicTaggerPaths(),
    )
    parser.add_argument(
        "-v",
        "--verbose",
        action="count",
        default=0,
        help="Be noisy when doing what it does. Use a second time to enable debug logs.\nShort option cannot be combined with other options.",
    )
    return parser


def register_runtime(parser: settngs.Manager) -> None:
    parser.add_setting(
        "--config",
        help="Config directory for ComicTagger to use.\ndefault: %(default)s\n\n",
        type=ComicTaggerPaths,
        default=ComicTaggerPaths(),
        file=False,
    )
    parser.add_setting(
        "-v",
        "--verbose",
        action="count",
        default=0,
        help="Be noisy when doing what it does. Use a second time to enable debug logs.\nShort option cannot be combined with other options.",
        file=False,
    )
    parser.add_setting("-q", "--quiet", action="store_true", help="Don't say much (for print mode).", file=False)
    parser.add_setting(
        "-j",
        "--json",
        action="store_true",
<<<<<<< HEAD
        help="""Parse the filename to get some info,\nspecifically series name, issue number,\nvolume, and publication year.\n\n""",
        file=False,
    )
    parser.add_setting(
        "--prefer-filename",
        action="store_true",
        help="""Prefer metadata parsed from the filename. CLI only.\n\n""",
        file=False,
    )
    parser.add_setting(
        "--id",
        dest="issue_id",
        type=str,
        help="""Use the issue ID when searching online.\nOverrides all other metadata.\n\n""",
=======
        help="Output json on stdout. Ignored in interactive mode.\n\n",
>>>>>>> 063b04c5
        file=False,
    )
    parser.add_setting(
        "--raw",
        action="store_true",
        help="""With -p, will print out the raw tag block(s) from the file.""",
        file=False,
    )
    parser.add_setting(
        "-i",
        "--interactive",
        action="store_true",
        help="""Interactively query the user when there are\nmultiple matches for an online search. Disabled json output\n\n""",
        file=False,
    )
    parser.add_setting(
        "--abort",
        dest="abort_on_low_confidence",
        action=argparse.BooleanOptionalAction,
        default=True,
        help="""Abort save operation when online match is of low confidence.\ndefault: %(default)s""",
        file=False,
    )
    parser.add_setting(
        "-n",
        "--dryrun",
        action="store_true",
        help="Don't actually modify file (only relevant for -d, -s, or -r).\n\n",
        file=False,
    )
    parser.add_setting(
        "--summary",
        default=True,
        action=argparse.BooleanOptionalAction,
        help="Show the summary after a save operation.\ndefault: %(default)s",
        file=False,
    )
    parser.add_setting(
        "-R",
        "--recursive",
        action="store_true",
        help="Recursively include files in sub-folders.",
        file=False,
    )
    parser.add_setting("-g", "--glob", action="store_true", help="Windows only. Enable globbing", file=False)
    parser.add_setting("--darkmode", action="store_true", help="Windows only. Force a dark pallet", file=False)
    parser.add_setting("--no-gui", action="store_true", help="Do not open the GUI, force the commandline", file=False)

    parser.add_setting(
        "--abort-on-conflict",
        action="store_true",
        help="""Don't export to zip if intended new filename exists\n(otherwise, creates a new unique filename).\n\n""",
        file=False,
    )
    parser.add_setting(
        "--delete-original",
        action="store_true",
        help="""Delete original archive after successful export to Zip.\n(only relevant for -e)\n\n""",
        file=False,
    )
    parser.add_setting(
        "-t",
        "--tags-read",
        metavar=f"{{{','.join(tags).upper()}}}",
        default=[],
        type=tag,
        help="""Specify the tags to read.\nUse commas for multiple tags.\nSee --list-plugins for the available tags.\nThe tags used will be 'overlaid' in order:\ne.g. '-t cbl,cr' with no CBL tags, CR will be used if they exist and CR will overwrite any shared CBL tags.\n\n""",
        file=False,
    )
    parser.add_setting(
        "--tags-write",
        metavar=f"{{{','.join(tags).upper()}}}",
        default=[],
        type=tag,
        help="""Specify the tags to write.\nUse commas for multiple tags.\nRead tags will be used if unspecified\nSee --list-plugins for the available tags.\n\n""",
        file=False,
    )
    parser.add_setting(
        "--skip-existing-tags",
        action=argparse.BooleanOptionalAction,
        default=True,
        help="""Skip archives that already have tags specified with -t,\notherwise merges new tags with existing tags (relevant for -s or -c).\ndefault: %(default)s""",
        file=False,
    )
    parser.add_setting("files", nargs="*", default=[], file=False)


def register_commands(parser: settngs.Manager) -> None:
    parser.add_setting("--version", action="store_true", help="Display version.", file=False)

    parser.add_setting(
        "-p",
        "--print",
        dest="command",
        action="store_const",
        const=Action.print,
        default=Action.gui,
        help="""Print out tag info from file. Specify via -t to only print specific tags.\n\n""",
        file=False,
    )
    parser.add_setting(
        "-d",
        "--delete",
        dest="command",
        action="store_const",
        const=Action.delete,
        help="Deletes the tags specified via -t.",
        file=False,
    )
    parser.add_setting(
        "-c",
        "--copy",
        type=tag,
        default=[],
        metavar=f"{{{','.join(tags).upper()}}}",
        help="Copy the specified source tags to\ndestination tags specified via --tags-write\n(potentially lossy operation).\n\n",
        file=False,
    )
    parser.add_setting(
        "-s",
        "--save",
        dest="command",
        action="store_const",
        const=Action.save,
        help="Save out tags as specified tags (via --tags-write).\nMust specify also at least -o, -f, or -m.\n\n",
        file=False,
    )
    parser.add_setting(
        "-r",
        "--rename",
        dest="command",
        action="store_const",
        const=Action.rename,
        help="Rename the file based on specified tags.",
        file=False,
    )
    parser.add_setting(
        "-e",
        "--export-to-zip",
        dest="command",
        action="store_const",
        const=Action.export,
        help="Export archive to Zip format.",
        file=False,
    )
    parser.add_setting(
        "--only-save-config",
        dest="command",
        action="store_const",
        const=Action.save_config,
        help="Only save the configuration (eg, Comic Vine API key) and quit.",
        file=False,
    )
    parser.add_setting(
        "--list-plugins",
        dest="command",
        action="store_const",
        const=Action.list_plugins,
        default=Action.gui,
        help="List the available plugins.\n\n",
        file=False,
    )


def register_commandline_settings(parser: settngs.Manager) -> None:
    parser.add_group("Commands", register_commands, True)
    parser.add_persistent_group("Runtime Options", register_runtime)


def validate_commandline_settings(config: settngs.Config[ct_ns], parser: settngs.Manager) -> settngs.Config[ct_ns]:
    if config[0].Commands__version:
        parser.exit(
            status=1,
            message=f"ComicTagger {ctversion.version}:  Copyright (c) 2012-2022 ComicTagger Team\n"
            + "Distributed under Apache License 2.0 (http://www.apache.org/licenses/LICENSE-2.0)\n",
        )

    config[0].Runtime_Options__no_gui = any(
        (config[0].Commands__command != Action.gui, config[0].Runtime_Options__no_gui, config[0].Commands__copy)
    )

    if platform.system() == "Windows" and config[0].Runtime_Options__glob:
        # no globbing on windows shell, so do it for them
        import glob

        globs = config[0].Runtime_Options__files
        config[0].Runtime_Options__files = []
        for item in globs:
            config[0].Runtime_Options__files.extend(glob.glob(item))

    if config[0].Runtime_Options__json and config[0].Runtime_Options__interactive:
        config[0].Runtime_Options__json = False

    if config[0].Runtime_Options__tags_read and not config[0].Runtime_Options__tags_write:
        config[0].Runtime_Options__tags_write = config[0].Runtime_Options__tags_read

    if (
        config[0].Commands__command not in (Action.save_config, Action.list_plugins)
        and config[0].Runtime_Options__no_gui
        and not config[0].Runtime_Options__files
    ):
        parser.exit(message="Command requires at least one filename!\n", status=1)

    if config[0].Commands__command == Action.delete and not config[0].Runtime_Options__tags_write:
        parser.exit(message="Please specify the tags to delete with --tags-write\n", status=1)

    if config[0].Commands__command == Action.save and not config[0].Runtime_Options__tags_write:
        parser.exit(message="Please specify the tags to save with --tags-write\n", status=1)

    if config[0].Commands__copy:
        config[0].Commands__command = Action.copy
        if not config[0].Runtime_Options__tags_write:
            parser.exit(message="Please specify the tags to copy to with --tags-write\n", status=1)

    if config[0].Runtime_Options__recursive:
        config[0].Runtime_Options__files = utils.get_recursive_filelist(config[0].Runtime_Options__files)

    # take a crack at finding rar exe if it's not in the path
    if not utils.which("rar"):
        if platform.system() == "Windows":
            letters = ["C"]
            letters.extend({f"{d}" for d in "ABCDEFGHIJKLMNOPQRSTUVWXYZ" if os.path.exists(f"{d}:\\")} - {"C"})
            for letter in letters:
                # look in some likely places for Windows machines
                utils.add_to_path(rf"{letters}:\Program Files\WinRAR")
                utils.add_to_path(rf"{letters}:\Program Files (x86)\WinRAR")
        else:
            if platform.system() == "Darwin":
                result = subprocess.run(("/usr/libexec/path_helper", "-s"), capture_output=True)
                for path in reversed(
                    shlex.split(result.stdout.decode("utf-8", errors="ignore"))[0]
                    .partition("=")[2]
                    .rstrip(";")
                    .split(os.pathsep)
                ):
                    utils.add_to_path(path)
            utils.add_to_path("/opt/homebrew/bin")

    return config<|MERGE_RESOLUTION|>--- conflicted
+++ resolved
@@ -75,24 +75,7 @@
         "-j",
         "--json",
         action="store_true",
-<<<<<<< HEAD
-        help="""Parse the filename to get some info,\nspecifically series name, issue number,\nvolume, and publication year.\n\n""",
-        file=False,
-    )
-    parser.add_setting(
-        "--prefer-filename",
-        action="store_true",
-        help="""Prefer metadata parsed from the filename. CLI only.\n\n""",
-        file=False,
-    )
-    parser.add_setting(
-        "--id",
-        dest="issue_id",
-        type=str,
-        help="""Use the issue ID when searching online.\nOverrides all other metadata.\n\n""",
-=======
         help="Output json on stdout. Ignored in interactive mode.\n\n",
->>>>>>> 063b04c5
         file=False,
     )
     parser.add_setting(
