from __future__ import annotations

import typing

import settngs

import comicapi.genericmetadata
import comicapi.merge
import comicapi.utils
import comictaggerlib.ctsettings.types
import comictaggerlib.defaults
import comictaggerlib.resulttypes


class SettngsNS(settngs.TypedNS):
    Commands__version: bool
    Commands__command: comictaggerlib.resulttypes.Action
    Commands__copy: list[str]

    Runtime_Options__config: comictaggerlib.ctsettings.types.ComicTaggerPaths
    Runtime_Options__verbose: int
<<<<<<< HEAD
    Runtime_Options__abort_on_conflict: bool
    Runtime_Options__delete_original: bool
    Runtime_Options__parse_filename: bool
    Runtime_Options__prefer_filename: bool
    Runtime_Options__issue_id: str | None
    Runtime_Options__online: bool
    Runtime_Options__metadata: comicapi.genericmetadata.GenericMetadata
=======
    Runtime_Options__quiet: bool
    Runtime_Options__json: bool
    Runtime_Options__raw: bool
>>>>>>> 063b04c5
    Runtime_Options__interactive: bool
    Runtime_Options__abort_on_low_confidence: bool
    Runtime_Options__dryrun: bool
    Runtime_Options__summary: bool
    Runtime_Options__recursive: bool
    Runtime_Options__glob: bool
    Runtime_Options__darkmode: bool
    Runtime_Options__no_gui: bool
    Runtime_Options__abort_on_conflict: bool
    Runtime_Options__delete_original: bool
    Runtime_Options__tags_read: list[str]
    Runtime_Options__tags_write: list[str]
    Runtime_Options__skip_existing_tags: bool
    Runtime_Options__files: list[str]

    internal__install_id: str
    internal__write_tags: list[str]
    internal__read_tags: list[str]
    internal__last_opened_folder: str
    internal__window_width: int
    internal__window_height: int
    internal__window_x: int
    internal__window_y: int
    internal__form_width: int
    internal__list_width: int
    internal__sort_column: int
    internal__sort_direction: int

    Issue_Identifier__series_match_identify_thresh: int
    Issue_Identifier__series_match_search_thresh: int
    Issue_Identifier__border_crop_percent: int
    Issue_Identifier__sort_series_by_year: bool
    Issue_Identifier__exact_series_matches_first: bool

    Filename_Parsing__filename_parser: comicapi.utils.Parser
    Filename_Parsing__remove_c2c: bool
    Filename_Parsing__remove_fcbd: bool
    Filename_Parsing__remove_publisher: bool
    Filename_Parsing__split_words: bool
    Filename_Parsing__protofolius_issue_number_scheme: bool
    Filename_Parsing__allow_issue_start_with_letter: bool

    Sources__source: str

<<<<<<< HEAD
    Metadata_Options__cbl_assume_lone_credit_is_primary: bool
    Metadata_Options__cbl_copy_characters_to_tags: bool
    Metadata_Options__cbl_copy_teams_to_tags: bool
    Metadata_Options__cbl_copy_locations_to_tags: bool
    Metadata_Options__cbl_copy_storyarcs_to_tags: bool
    Metadata_Options__cbl_copy_notes_to_comments: bool
    Metadata_Options__cbl_copy_weblink_to_comments: bool
    Metadata_Options__cbl_apply_transform_on_import: bool
    Metadata_Options__cbl_apply_transform_on_bulk_operation: bool
    Metadata_Options__remove_html_tables: bool
    Metadata_Options__use_short_metadata_names: bool
    Metadata_Options__disable_cr: bool
=======
    Metadata_Options__assume_lone_credit_is_primary: bool
    Metadata_Options__copy_characters_to_tags: bool
    Metadata_Options__copy_teams_to_tags: bool
    Metadata_Options__copy_locations_to_tags: bool
    Metadata_Options__copy_storyarcs_to_tags: bool
    Metadata_Options__copy_notes_to_comments: bool
    Metadata_Options__copy_weblink_to_comments: bool
    Metadata_Options__apply_transform_on_import: bool
    Metadata_Options__apply_transform_on_bulk_operation: bool
    Metadata_Options__use_short_tag_names: bool
    Metadata_Options__cr: bool
    Metadata_Options__tag_merge: comicapi.merge.Mode
    Metadata_Options__metadata_merge: comicapi.merge.Mode
    Metadata_Options__tag_merge_lists: bool
    Metadata_Options__metadata_merge_lists: bool
>>>>>>> 063b04c5

    File_Rename__template: str
    File_Rename__issue_number_padding: int
    File_Rename__use_smart_string_cleanup: bool
    File_Rename__auto_extension: bool
    File_Rename__dir: str
    File_Rename__move: bool
    File_Rename__only_move: bool
    File_Rename__strict_filenames: bool
    File_Rename__replacements: comictaggerlib.defaults.Replacements

    Auto_Tag__online: bool
    Auto_Tag__save_on_low_confidence: bool
    Auto_Tag__use_year_when_identifying: bool
    Auto_Tag__assume_issue_one: bool
    Auto_Tag__ignore_leading_numbers_in_filename: bool
    Auto_Tag__remove_archive_after_successful_match: bool
    Auto_Tag__parse_filename: bool
    Auto_Tag__issue_id: str | None
    Auto_Tag__metadata: comicapi.genericmetadata.GenericMetadata
    Auto_Tag__clear_tags: bool
    Auto_Tag__publisher_filter: list[str]
    Auto_Tag__use_publisher_filter: bool
    Auto_Tag__auto_imprint: bool

    General__check_for_new_version: bool
    General__blur: bool
    General__prompt_on_save: bool

    Dialog_Flags__show_disclaimer: bool
    Dialog_Flags__dont_notify_about_this_version: str
    Dialog_Flags__ask_about_usage_stats: bool

    Archive__rar: str

    Source_comicvine__comicvine_key: str | None
    Source_comicvine__comicvine_url: str | None
    Source_comicvine__cv_use_series_start_as_volume: bool


class Commands(typing.TypedDict):
    version: bool
    command: comictaggerlib.resulttypes.Action
    copy: list[str]


class Runtime_Options(typing.TypedDict):
    config: comictaggerlib.ctsettings.types.ComicTaggerPaths
    verbose: int
<<<<<<< HEAD
    abort_on_conflict: bool
    delete_original: bool
    parse_filename: bool
    prefer_filename: bool
    issue_id: str | None
    online: bool
    metadata: comicapi.genericmetadata.GenericMetadata
=======
    quiet: bool
    json: bool
    raw: bool
>>>>>>> 063b04c5
    interactive: bool
    abort_on_low_confidence: bool
    dryrun: bool
    summary: bool
    recursive: bool
    glob: bool
    darkmode: bool
    no_gui: bool
    abort_on_conflict: bool
    delete_original: bool
    tags_read: list[str]
    tags_write: list[str]
    skip_existing_tags: bool
    files: list[str]


class internal(typing.TypedDict):
    install_id: str
    write_tags: list[str]
    read_tags: list[str]
    last_opened_folder: str
    window_width: int
    window_height: int
    window_x: int
    window_y: int
    form_width: int
    list_width: int
    sort_column: int
    sort_direction: int


class Issue_Identifier(typing.TypedDict):
    series_match_identify_thresh: int
    series_match_search_thresh: int
    border_crop_percent: int
    sort_series_by_year: bool
    exact_series_matches_first: bool


class Filename_Parsing(typing.TypedDict):
    filename_parser: comicapi.utils.Parser
    remove_c2c: bool
    remove_fcbd: bool
    remove_publisher: bool
    split_words: bool
    protofolius_issue_number_scheme: bool
    allow_issue_start_with_letter: bool


class Sources(typing.TypedDict):
    source: str


class Metadata_Options(typing.TypedDict):
<<<<<<< HEAD
    cbl_assume_lone_credit_is_primary: bool
    cbl_copy_characters_to_tags: bool
    cbl_copy_teams_to_tags: bool
    cbl_copy_locations_to_tags: bool
    cbl_copy_storyarcs_to_tags: bool
    cbl_copy_notes_to_comments: bool
    cbl_copy_weblink_to_comments: bool
    cbl_apply_transform_on_import: bool
    cbl_apply_transform_on_bulk_operation: bool
    remove_html_tables: bool
    use_short_metadata_names: bool
    disable_cr: bool
=======
    assume_lone_credit_is_primary: bool
    copy_characters_to_tags: bool
    copy_teams_to_tags: bool
    copy_locations_to_tags: bool
    copy_storyarcs_to_tags: bool
    copy_notes_to_comments: bool
    copy_weblink_to_comments: bool
    apply_transform_on_import: bool
    apply_transform_on_bulk_operation: bool
    use_short_tag_names: bool
    cr: bool
    tag_merge: comicapi.merge.Mode
    metadata_merge: comicapi.merge.Mode
    tag_merge_lists: bool
    metadata_merge_lists: bool
>>>>>>> 063b04c5


class File_Rename(typing.TypedDict):
    template: str
    issue_number_padding: int
    use_smart_string_cleanup: bool
    auto_extension: bool
    dir: str
    move: bool
    only_move: bool
    strict_filenames: bool
    replacements: comictaggerlib.defaults.Replacements


class Auto_Tag(typing.TypedDict):
    online: bool
    save_on_low_confidence: bool
    use_year_when_identifying: bool
    assume_issue_one: bool
    ignore_leading_numbers_in_filename: bool
    remove_archive_after_successful_match: bool
    parse_filename: bool
    issue_id: str | None
    metadata: comicapi.genericmetadata.GenericMetadata
    clear_tags: bool
    publisher_filter: list[str]
    use_publisher_filter: bool
    auto_imprint: bool


class General(typing.TypedDict):
    check_for_new_version: bool
    blur: bool
    prompt_on_save: bool


class Dialog_Flags(typing.TypedDict):
    show_disclaimer: bool
    dont_notify_about_this_version: str
    ask_about_usage_stats: bool


class Archive(typing.TypedDict):
    rar: str


class Source_comicvine(typing.TypedDict):
    comicvine_key: str | None
    comicvine_url: str | None
    cv_use_series_start_as_volume: bool


SettngsDict = typing.TypedDict(
    "SettngsDict",
    {
        "Commands": Commands,
        "Runtime Options": Runtime_Options,
        "internal": internal,
        "Issue Identifier": Issue_Identifier,
        "Filename Parsing": Filename_Parsing,
        "Sources": Sources,
        "Metadata Options": Metadata_Options,
        "File Rename": File_Rename,
        "Auto-Tag": Auto_Tag,
        "General": General,
        "Dialog Flags": Dialog_Flags,
        "Archive": Archive,
        "Source comicvine": Source_comicvine,
    },
)<|MERGE_RESOLUTION|>--- conflicted
+++ resolved
@@ -19,19 +19,9 @@
 
     Runtime_Options__config: comictaggerlib.ctsettings.types.ComicTaggerPaths
     Runtime_Options__verbose: int
-<<<<<<< HEAD
-    Runtime_Options__abort_on_conflict: bool
-    Runtime_Options__delete_original: bool
-    Runtime_Options__parse_filename: bool
-    Runtime_Options__prefer_filename: bool
-    Runtime_Options__issue_id: str | None
-    Runtime_Options__online: bool
-    Runtime_Options__metadata: comicapi.genericmetadata.GenericMetadata
-=======
     Runtime_Options__quiet: bool
     Runtime_Options__json: bool
     Runtime_Options__raw: bool
->>>>>>> 063b04c5
     Runtime_Options__interactive: bool
     Runtime_Options__abort_on_low_confidence: bool
     Runtime_Options__dryrun: bool
@@ -59,6 +49,7 @@
     internal__list_width: int
     internal__sort_column: int
     internal__sort_direction: int
+    internal__remove_archive_after_successful_match: bool
 
     Issue_Identifier__series_match_identify_thresh: int
     Issue_Identifier__series_match_search_thresh: int
@@ -76,20 +67,6 @@
 
     Sources__source: str
 
-<<<<<<< HEAD
-    Metadata_Options__cbl_assume_lone_credit_is_primary: bool
-    Metadata_Options__cbl_copy_characters_to_tags: bool
-    Metadata_Options__cbl_copy_teams_to_tags: bool
-    Metadata_Options__cbl_copy_locations_to_tags: bool
-    Metadata_Options__cbl_copy_storyarcs_to_tags: bool
-    Metadata_Options__cbl_copy_notes_to_comments: bool
-    Metadata_Options__cbl_copy_weblink_to_comments: bool
-    Metadata_Options__cbl_apply_transform_on_import: bool
-    Metadata_Options__cbl_apply_transform_on_bulk_operation: bool
-    Metadata_Options__remove_html_tables: bool
-    Metadata_Options__use_short_metadata_names: bool
-    Metadata_Options__disable_cr: bool
-=======
     Metadata_Options__assume_lone_credit_is_primary: bool
     Metadata_Options__copy_characters_to_tags: bool
     Metadata_Options__copy_teams_to_tags: bool
@@ -99,13 +76,13 @@
     Metadata_Options__copy_weblink_to_comments: bool
     Metadata_Options__apply_transform_on_import: bool
     Metadata_Options__apply_transform_on_bulk_operation: bool
+    Metadata_Options__remove_html_tables: bool
     Metadata_Options__use_short_tag_names: bool
     Metadata_Options__cr: bool
     Metadata_Options__tag_merge: comicapi.merge.Mode
     Metadata_Options__metadata_merge: comicapi.merge.Mode
     Metadata_Options__tag_merge_lists: bool
     Metadata_Options__metadata_merge_lists: bool
->>>>>>> 063b04c5
 
     File_Rename__template: str
     File_Rename__issue_number_padding: int
@@ -122,8 +99,7 @@
     Auto_Tag__use_year_when_identifying: bool
     Auto_Tag__assume_issue_one: bool
     Auto_Tag__ignore_leading_numbers_in_filename: bool
-    Auto_Tag__remove_archive_after_successful_match: bool
-    Auto_Tag__parse_filename: bool
+    Auto_Tag__prefer_filename: bool
     Auto_Tag__issue_id: str | None
     Auto_Tag__metadata: comicapi.genericmetadata.GenericMetadata
     Auto_Tag__clear_tags: bool
@@ -155,19 +131,9 @@
 class Runtime_Options(typing.TypedDict):
     config: comictaggerlib.ctsettings.types.ComicTaggerPaths
     verbose: int
-<<<<<<< HEAD
-    abort_on_conflict: bool
-    delete_original: bool
-    parse_filename: bool
-    prefer_filename: bool
-    issue_id: str | None
-    online: bool
-    metadata: comicapi.genericmetadata.GenericMetadata
-=======
     quiet: bool
     json: bool
     raw: bool
->>>>>>> 063b04c5
     interactive: bool
     abort_on_low_confidence: bool
     dryrun: bool
@@ -197,6 +163,7 @@
     list_width: int
     sort_column: int
     sort_direction: int
+    remove_archive_after_successful_match: bool
 
 
 class Issue_Identifier(typing.TypedDict):
@@ -222,20 +189,6 @@
 
 
 class Metadata_Options(typing.TypedDict):
-<<<<<<< HEAD
-    cbl_assume_lone_credit_is_primary: bool
-    cbl_copy_characters_to_tags: bool
-    cbl_copy_teams_to_tags: bool
-    cbl_copy_locations_to_tags: bool
-    cbl_copy_storyarcs_to_tags: bool
-    cbl_copy_notes_to_comments: bool
-    cbl_copy_weblink_to_comments: bool
-    cbl_apply_transform_on_import: bool
-    cbl_apply_transform_on_bulk_operation: bool
-    remove_html_tables: bool
-    use_short_metadata_names: bool
-    disable_cr: bool
-=======
     assume_lone_credit_is_primary: bool
     copy_characters_to_tags: bool
     copy_teams_to_tags: bool
@@ -245,13 +198,13 @@
     copy_weblink_to_comments: bool
     apply_transform_on_import: bool
     apply_transform_on_bulk_operation: bool
+    remove_html_tables: bool
     use_short_tag_names: bool
     cr: bool
     tag_merge: comicapi.merge.Mode
     metadata_merge: comicapi.merge.Mode
     tag_merge_lists: bool
     metadata_merge_lists: bool
->>>>>>> 063b04c5
 
 
 class File_Rename(typing.TypedDict):
@@ -272,8 +225,7 @@
     use_year_when_identifying: bool
     assume_issue_one: bool
     ignore_leading_numbers_in_filename: bool
-    remove_archive_after_successful_match: bool
-    parse_filename: bool
+    prefer_filename: bool
     issue_id: str | None
     metadata: comicapi.genericmetadata.GenericMetadata
     clear_tags: bool
