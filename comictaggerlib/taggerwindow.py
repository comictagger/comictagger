--- conflicted
+++ resolved
@@ -1072,22 +1072,9 @@
             self.form_to_metadata()
 
             try:
-<<<<<<< HEAD
-                if selector.issue_id:
-                    new_metadata = self.talker_api.fetch_comic_data(selector.issue_id)
-                elif selector.volume_id and selector.issue_number:
-                    # Would this ever be needed?
-                    new_metadata = self.talker_api.fetch_comic_data(
-                        series_id=selector.volume_id, issue_number=selector.issue_number
-                    )
-                else:
-                    # If a talker does not have issue data we should end up here
-                    new_metadata = self.talker_api.fetch_comic_data(series_id=selector.volume_id)
-=======
                 new_metadata = self.talker_api.fetch_comic_data(
                     issue_id=selector.issue_id or 0, series_id=selector.volume_id, issue_number=selector.issue_number
                 )
->>>>>>> 53a0b232
             except TalkerError as e:
                 QtWidgets.QApplication.restoreOverrideCursor()
                 QtWidgets.QMessageBox.critical(self, f"{e.source} {e.code_name} Error", f"{e}")
@@ -1692,19 +1679,13 @@
 
         # TODO Test with volume only talker
         try:
-<<<<<<< HEAD
             if self.talker_api.static_options.has_issues:
                 ct_md = self.talker_api.fetch_comic_data(match["issue_id"])
             else:
                 ct_md = self.talker_api.fetch_comic_data(series_id=match["volume_id"])
 
-        except TalkerError as e:
-            logger.exception(f"Save aborted.\n{e}")
-=======
-            ct_md = self.talker_api.fetch_comic_data(match["issue_id"])
         except TalkerError:
             logger.exception("Save aborted.")
->>>>>>> 53a0b232
 
         if not ct_md.is_empty:
             if self.options[0].cbl_apply_transform_on_import:
