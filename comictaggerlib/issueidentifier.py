--- conflicted
+++ resolved
@@ -350,35 +350,17 @@
                 narrow_cover_hash = self.calculate_hash(right_side_image_data)
 
         keys = self.get_search_keys()
-<<<<<<< HEAD
-        if keys is None:
-=======
         # normalize the issue number, None will return as ""
         keys["issue_number"] = IssueString(keys["issue_number"]).as_string()
 
         # we need, at minimum, a series and issue number
         if not (keys["series"] and keys["issue_number"]):
             self.log_msg("Not enough info for a search!")
->>>>>>> 97075243
             return []
 
-        if self.talker_api.static_options.has_issues:
-            # we need, at minimum, a series and issue number
-            # TODO Option to tag with series info if no issue number?
-            if keys["series"] is None or keys["issue_number"] is None:
-                self.log_msg("Not enough info for a issue search!")
-                return []
-        else:
-            if keys["series"] is None:
-                self.log_msg("Not enough info for a series search!")
-                return []
-
-        # normalize the issue number, will convert None to ""
-        keys["issue_number"] = IssueString(keys["issue_number"]).as_string()
-
         self.log_msg("Going to search for:")
-        self.log_msg(f"\tSeries: {keys['series']}")
-        self.log_msg(f"\tIssue:  {keys['issue_number']}")
+        self.log_msg("\tSeries: " + keys["series"])
+        self.log_msg("\tIssue:  " + keys["issue_number"])
         if keys["issue_count"] is not None:
             self.log_msg("\tCount:  " + str(keys["issue_count"]))
         if keys["year"] is not None:
