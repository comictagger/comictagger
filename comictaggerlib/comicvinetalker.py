--- conflicted
+++ resolved
@@ -228,14 +228,19 @@
 
 	# Split and rejoin to remove extra internal spaces
         query_word_list = series_name.split()
-        query_string = " ".join( query_word_list ).strip()
-        #print "Query string = ", query_string
-
-<<<<<<< HEAD
+==== BASE ====
+        and_list = ['AND'] * (len(query_word_list) - 1)
+        and_list.append('')
+        # zipper up the two lists
+        query_list = zip(query_word_list, and_list)
+        # flatten the list
+        query_list = [item for sublist in query_list for item in sublist]
+        # convert back to a string
+        query_string = " ".join(query_list).strip()
+        # print "Query string = ", query_string
+
         query_string = urllib.quote_plus(query_string.encode("utf-8"))
-=======
-        query_string = urllib.parse.quote_plus(query_string.encode("utf-8"))
->>>>>>> 674e24fc
+==== BASE ====
 
         search_url = self.api_base_url + "/search/?api_key=" + self.api_key + "&format=json&resources=volume&query=" + \
             query_string + \
@@ -689,11 +694,7 @@
 
     def parseOutAltCoverUrls(self, page_html):
         soup = BeautifulSoup(page_html, "html.parser")
-<<<<<<< HEAD
-
-=======
     
->>>>>>> 674e24fc
         alt_cover_url_list = []
     
         # Using knowledge of the layout of the Comic Vine issue page here:
