"""A python app to (automatically) tag comic archives"""
#
# Copyright 2012-2014 Anthony Beville
#
# Licensed under the Apache License, Version 2.0 (the "License");
# you may not use this file except in compliance with the License.
# You may obtain a copy of the License at
#
#     http://www.apache.org/licenses/LICENSE-2.0
#
# Unless required by applicable law or agreed to in writing, software
# distributed under the License is distributed on an "AS IS" BASIS,
# WITHOUT WARRANTIES OR CONDITIONS OF ANY KIND, either express or implied.
# See the License for the specific language governing permissions and
# limitations under the License.
from __future__ import annotations

import argparse
import json
import logging.handlers
import platform
import signal
import sys

import settngs

import comictalker.comictalkerapi as ct_api
from comicapi import utils
from comictaggerlib import cli, ctoptions
from comictaggerlib.ctversion import version
from comictaggerlib.log import setup_logging
from comictalker.talkerbase import TalkerError

if sys.version_info < (3, 10):
    import importlib_metadata
else:
    import importlib.metadata as importlib_metadata

try:
    from comictaggerlib import gui

    qt_available = gui.qt_available
except Exception:
    qt_available = False

logger = logging.getLogger("comictagger")


logger.setLevel(logging.DEBUG)


def update_publishers(options: settngs.Namespace) -> None:
    json_file = options.runtime_config.user_config_dir / "publishers.json"
    if json_file.exists():
        try:
            utils.update_publishers(json.loads(json_file.read_text("utf-8")))
        except Exception:
            logger.exception("Failed to load publishers from %s", json_file)
            # show_exception_box(str(e))


class App:
    """docstring for App"""

    def __init__(self) -> None:
        self.options = settngs.Config({}, {})
        self.initial_arg_parser = ctoptions.initial_cmd_line_parser()
        self.config_load_success = False

    def run(self) -> None:
        opts = self.initialize()
        self.register_options()
        self.parse_options(opts.config)
        self.initialize_dirs()

        self.main()

    def initialize(self) -> argparse.Namespace:
        opts, _ = self.initial_arg_parser.parse_known_args()
        assert opts is not None
        setup_logging(opts.verbose, opts.config.user_log_dir)
        return opts

<<<<<<< HEAD
    logger.debug("Installed Packages")
    for pkg in sorted(importlib_metadata.distributions(), key=lambda x: x.name):
        logger.debug("%s\t%s", pkg.metadata["Name"], pkg.metadata["Version"])

    if not qt_available and not opts.no_gui:
        opts.no_gui = True
        logger.warning("PyQt5 is not available. ComicTagger is limited to command-line mode.")

    talker_exception = None

    # TODO Temp talker loader option
    talker = "comicvine"
    # talker = "mangaupdates"

    try:
        talker_api = ct_api.get_comic_talker(talker)(  # type: ignore[call-arg]
            version=version,
            cache_folder=ComicTaggerSettings.get_settings_folder(),
            series_match_thresh=settings.id_series_match_search_thresh,
            remove_html_tables=settings.remove_html_tables,
            use_series_start_as_volume=settings.use_series_start_as_volume,
            wait_on_ratelimit=settings.wait_and_retry_on_rate_limit,
            api_url=settings.cv_url,
            api_key=settings.cv_api_key,
=======
    def register_options(self) -> None:
        self.manager = settngs.Manager(
            """A utility for reading and writing metadata to comic archives.\n\n\nIf no options are given, %(prog)s will run in windowed mode.""",
            "For more help visit the wiki at: https://github.com/comictagger/comictagger/wiki",
>>>>>>> 53a0b232
        )
        ctoptions.register_commandline(self.manager)
        ctoptions.register_settings(self.manager)

    def parse_options(self, config_paths: ctoptions.ComicTaggerPaths) -> None:
        self.options, self.config_load_success = self.manager.parse_config(
            config_paths.user_config_dir / "settings.json"
        )
        self.options = self.manager.get_namespace(self.options)

        self.options = ctoptions.validate_commandline_options(self.options, self.manager)
        self.options = ctoptions.validate_settings(self.options, self.manager)
        self.options = self.options

    def initialize_dirs(self) -> None:
        self.options[0].runtime_config.user_data_dir.mkdir(parents=True, exist_ok=True)
        self.options[0].runtime_config.user_config_dir.mkdir(parents=True, exist_ok=True)
        self.options[0].runtime_config.user_cache_dir.mkdir(parents=True, exist_ok=True)
        self.options[0].runtime_config.user_state_dir.mkdir(parents=True, exist_ok=True)
        self.options[0].runtime_config.user_log_dir.mkdir(parents=True, exist_ok=True)
        logger.debug("user_data_dir: %s", self.options[0].runtime_config.user_data_dir)
        logger.debug("user_config_dir: %s", self.options[0].runtime_config.user_config_dir)
        logger.debug("user_cache_dir: %s", self.options[0].runtime_config.user_cache_dir)
        logger.debug("user_state_dir: %s", self.options[0].runtime_config.user_state_dir)
        logger.debug("user_log_dir: %s", self.options[0].runtime_config.user_log_dir)

    def main(self) -> None:
        assert self.options is not None
        # options already loaded
        error = None

        signal.signal(signal.SIGINT, signal.SIG_DFL)

        logger.info(
            "ComicTagger Version: %s running on: %s PyInstaller: %s",
            version,
            platform.system(),
            "Yes" if getattr(sys, "frozen", None) else "No",
        )

        logger.debug("Installed Packages")
        for pkg in sorted(importlib_metadata.distributions(), key=lambda x: x.name):
            logger.debug("%s\t%s", pkg.metadata["Name"], pkg.metadata["Version"])

        utils.load_publishers()
        update_publishers(self.options[0])

        if not qt_available and not self.options[0].runtime_no_gui:
            self.options[0].runtime_no_gui = True
            logger.warning("PyQt5 is not available. ComicTagger is limited to command-line mode.")

        # manage the CV API key
        # None comparison is used so that the empty string can unset the value
        if self.options[0].comicvine_cv_api_key is not None or self.options[0].comicvine_cv_url is not None:
            settings_path = self.options[0].runtime_config.user_config_dir / "settings.json"
            if self.config_load_success:
                self.manager.save_file(self.options[0], settings_path)

        if self.options[0].commands_only_set_cv_key:
            if self.config_load_success:
                print("Key set")  # noqa: T201
                return

        try:
            talker_api = ct_api.get_comic_talker("comicvine")(  # type: ignore[call-arg]
                version=version,
                cache_folder=self.options[0].runtime_config.user_cache_dir,
                series_match_thresh=self.options[0].comicvine_series_match_search_thresh,
                remove_html_tables=self.options[0].comicvine_remove_html_tables,
                use_series_start_as_volume=self.options[0].comicvine_use_series_start_as_volume,
                wait_on_ratelimit=self.options[0].autotag_wait_and_retry_on_rate_limit,
                api_url=self.options[0].comicvine_cv_url,
                api_key=self.options[0].comicvine_cv_api_key,
            )
        except TalkerError as e:
            logger.exception("Unable to load talker")
            error = (str(e), True)

        if not self.config_load_success:
            error = (
                f"Failed to load settings, check the log located in '{self.options[0].runtime_config.user_log_dir}' for more details",
                True,
            )
        if self.options[0].runtime_no_gui:
            if error and error[1]:
                print(f"A fatal error occurred please check the log for more information: {error[0]}")  # noqa: T201
                raise SystemExit(1)
            try:
                cli.CLI(self.options[0], talker_api).run()
            except Exception:
                logger.exception("CLI mode failed")
        else:
            gui.open_tagger_window(talker_api, self.options, error)<|MERGE_RESOLUTION|>--- conflicted
+++ resolved
@@ -81,37 +81,10 @@
         setup_logging(opts.verbose, opts.config.user_log_dir)
         return opts
 
-<<<<<<< HEAD
-    logger.debug("Installed Packages")
-    for pkg in sorted(importlib_metadata.distributions(), key=lambda x: x.name):
-        logger.debug("%s\t%s", pkg.metadata["Name"], pkg.metadata["Version"])
-
-    if not qt_available and not opts.no_gui:
-        opts.no_gui = True
-        logger.warning("PyQt5 is not available. ComicTagger is limited to command-line mode.")
-
-    talker_exception = None
-
-    # TODO Temp talker loader option
-    talker = "comicvine"
-    # talker = "mangaupdates"
-
-    try:
-        talker_api = ct_api.get_comic_talker(talker)(  # type: ignore[call-arg]
-            version=version,
-            cache_folder=ComicTaggerSettings.get_settings_folder(),
-            series_match_thresh=settings.id_series_match_search_thresh,
-            remove_html_tables=settings.remove_html_tables,
-            use_series_start_as_volume=settings.use_series_start_as_volume,
-            wait_on_ratelimit=settings.wait_and_retry_on_rate_limit,
-            api_url=settings.cv_url,
-            api_key=settings.cv_api_key,
-=======
     def register_options(self) -> None:
         self.manager = settngs.Manager(
             """A utility for reading and writing metadata to comic archives.\n\n\nIf no options are given, %(prog)s will run in windowed mode.""",
             "For more help visit the wiki at: https://github.com/comictagger/comictagger/wiki",
->>>>>>> 53a0b232
         )
         ctoptions.register_commandline(self.manager)
         ctoptions.register_settings(self.manager)
@@ -175,8 +148,12 @@
                 print("Key set")  # noqa: T201
                 return
 
+        # TODO Temp talker loader option
+        talker = "comicvine"
+        # talker = "mangaupdates"
+
         try:
-            talker_api = ct_api.get_comic_talker("comicvine")(  # type: ignore[call-arg]
+            talker_api = ct_api.get_comic_talker(talker)(  # type: ignore[call-arg]
                 version=version,
                 cache_folder=self.options[0].runtime_config.user_cache_dir,
                 series_match_thresh=self.options[0].comicvine_series_match_search_thresh,
