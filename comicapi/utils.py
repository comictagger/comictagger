--- conflicted
+++ resolved
@@ -14,9 +14,11 @@
 # See the License for the specific language governing permissions and
 # limitations under the License.
 
+import json
 import locale
 import logging
 import os
+import pathlib
 import platform
 import re
 import unicodedata
@@ -212,7 +214,6 @@
 def get_language(string: Optional[str]) -> Optional[str]:
     if string is None:
         return None
-<<<<<<< HEAD
 
     lang = get_language_from_iso(string)
 
@@ -222,17 +223,14 @@
         except:
             return None
     return lang
-=======
-    else:
-        return lang_dict[iso]
-
-
-def getPublisher(publisher):
+
+
+def get_publisher(publisher: str) -> tuple[str, str]:
     if publisher is None:
         return ("", "")
     imprint = ""
 
-    for pub in publishers:
+    for pub in publishers.values():
         imprint, publisher, ok = pub[publisher]
         if ok:
             break
@@ -240,156 +238,41 @@
     return (imprint, publisher)
 
 
+def update_publishers(new_publishers: dict[str, dict[str, str]]) -> None:
+    for publisher in new_publishers:
+        if publisher in publishers:
+            publishers[publisher].update(new_publishers[publisher])
+        else:
+            publishers[publisher] = ImprintDict(publisher, new_publishers[publisher])
+
+
 class ImprintDict(dict):
-    '''
+    """
     ImprintDict takes a publisher and a dict or mapping of lowercased
     imprint names to the proper imprint name. Retreiving a value from an
     ImprintDict returns a tuple of (imprint, publisher, keyExists).
     if the key does not exist the key is returned as the publisher unchanged
-    '''
+    """
+
     def __init__(self, publisher, mapping=(), **kwargs):
         super().__init__(mapping, **kwargs)
         self.publisher = publisher
 
-    def __missing__(self, key):
+    def __missing__(self, key: str) -> None:
         return None
 
-    def __getitem__(self, k):
-        item = super().__getitem__(k.lower())
+    def __getitem__(self, k: str) -> tuple[str, str, bool]:
+        item = super().__getitem__(k.casefold())
+        if k.casefold() == self.publisher.casefold():
+            return ("", self.publisher, True)
         if item is None:
             return ("", k, False)
         else:
             return (item, self.publisher, True)
 
-Marvel = ImprintDict("Marvel", {
-    "marvel comics": "",
-    "marvel": "",
-    "aircel comics": "Aircel Comics",
-    "aircel": "Aircel Comics",
-    "atlas comics": "Atlas Comics",
-    "atlas": "Atlas Comics",
-    "crossgen comics": "CrossGen comics",
-    "crossgen": "CrossGen comics",
-    "curtis magazines": "Curtis Magazines",
-    "disney books group": "Disney Books Group",
-    "disney books": "Disney Books Group",
-    "disney kingdoms": "Disney Kingdoms",
-    "epic comics": "Epic Comics",
-    "epic": "Epic Comics",
-    "epic comics group": "Epic Comics",
-    "eternity comics": "Eternity Comics",
-    "humorama": "Humorama",
-    "icon comics": "Icon Comics",
-    "infinite comics": "Infinite Comics",
-    "malibu comics": "Malibu Comics",
-    "malibu": "Malibu Comics",
-    "marvel 2099": "Marvel 2099",
-    "marvel absurd": "Marvel Absurd",
-    "marvel adventures": "Marvel Adventures",
-    "marvel age": "Marvel Age",
-    "marvel books": "Marvel Books",
-    "marvel comics 2": "Marvel Comics 2",
-    "marvel edge": "Marvel Edge",
-    "marvel frontier": "Marvel Frontier",
-    "marvel illustrated": "Marvel Illustrated",
-    "marvel knights": "Marvel Knights",
-    "marvel digital comics unlimited": "Marvel Unlimited",
-    "marvel magazine group": "Marvel Magazine Group",
-    "marvel mangaverse": "Marvel Mangaverse",
-    "marvel monsters group": "Marvel Monsters Group",
-    "marvel music": "Marvel Music",
-    "marvel next": "Marvel Next",
-    "marvel noir": "Marvel Noir",
-    "marvel press": "Marvel Press",
-    "marvel uk": "Marvel UK",
-    "marvel unlimited": "Marvel Unlimited",
-    "max": "MAX",
-    "mc2": "Marvel Comics 2",
-    "new universe": "New Universe",
-    "non-pareil publishing corp.": "Non-Pareil Publishing Corp.",
-    "paramount comics": "Paramount Comics",
-    "power comics": "Power Comics",
-    "razorline": "Razorline",
-    "star comics": "Star Comics",
-    "timely comics": "Timely Comics",
-    "timely": "Timely Comics",
-    "tsunami": "Tsunami",
-    "ultimate comics": "Ultimate Comics",
-    "ultimate marvel": "Ultimate Marvel",
-    "vital publications, inc.": "Vital Publications, Inc."
-})
-
-DC_Comics = ImprintDict("DC Comics", {
-    "dc comics": "",
-    "dc_comics": "",
-    "dc": "",
-    "tangent comics": "Tangent Comics",
-    "dccomics": "",
-    "all star dc": "All-Star",
-    "all star": "All-Star",
-    "all-star dc": "All-Star",
-    "all-star": "All-Star",
-    "america's best comics": "America's Best Comics",
-    "black label": "DC Black Label",
-    "cliffhanger": "Cliffhanger",
-    "cmx manga": "CMX Manga",
-    "dc black label": "DC Black Label",
-    "dc focus": "DC Focus",
-    "dc ink": "DC Ink",
-    "dc zoom": "DC Zoom",
-    "earth m": "Earth M",
-    "earth one": "Earth One",
-    "earth-m": "Earth M",
-    "elseworlds": "Elseworlds",
-    "eo": "Earth One",
-    "first wave": "First Wave",
-    "focus": "DC Focus",
-    "helix": "Helix",
-    "homage comics": "Homage Comics",
-    "impact comics": "Impact Comics",
-    "impact! comics": "Impact Comics",
-    "!mpact comics": "Impact Comics",
-    "johnny dc": "Johnny DC",
-    "mad": "Mad",
-    "minx": "Minx",
-    "paradox press": "Paradox Press",
-    "piranha press": "Piranha Press",
-    "sandman universe": "Sandman Universe",
-    "tsr": "TSR",
-    "vertigo": "Vertigo",
-    "wildstorm productions": "WildStorm Productions",
-    "wildstorm signature": "WildStorm Productions",
-    "wildstorm": "WildStorm Productions",
-    "wonder comics": "Wonder Comics",
-    "young animal": "Young Animal",
-    "zuda comics": "Zuda Comics",
-    "zuda": "Zuda Comics",
-})
-
-Dark_Horse_Comics = ImprintDict("Dark Horse Comics", {
-    "legend": "Legend",
-    "comics' greatest world": "Dark Horse Heroes",
-    "dark horse heroes": "Dark Horse Heroes",
-    "dark horse manga": "Dark Horse Manga",
-    "maverick": "Maverick",
-    "dh press": "DH Press",
-    "m press": "M Press",
-    "dark horse digital": "Dark Horse Digital",
-    "dh deluxe": "DH Deluxe",
-    "kitchen sink books": "Kitchen Sink Books",
-    "berger books": "Berger Books",
-})
-
-Archie_Comics = ImprintDict("Archie Comics", {
-    "Archie Action": "Archie Action",
-    "Archie Horror": "Archie Horror",
-    "Dark Circle Comics": "Dark Circle Comics",
-    "Dark Circle": "Dark Circle Comics",
-    "Red Circle Comics": "Dark Circle Comics",
-    "Red Circle": "Dark Circle Comics",
-    "Archie Adventure Series": "Archie Adventure Series",
-    "Radio Comics": "Mighty Comics Group",
-    "Mighty Comics Group": "Mighty Comics Group",
-})
-publishers = [Marvel, DC_Comics, Dark_Horse_Comics, Archie_Comics]
->>>>>>> aefe778b
+
+publishers: dict[str, ImprintDict] = {}
+
+
+def load_publishers() -> None:
+    update_publishers(json.loads((pathlib.Path(__file__).parent / "data" / "publishers.json").read_text("utf-8")))