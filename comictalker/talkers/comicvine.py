"""
ComicVine information source
"""
# Copyright 2012-2014 ComicTagger Authors
#
# Licensed under the Apache License, Version 2.0 (the "License");
# you may not use this file except in compliance with the License.
# You may obtain a copy of the License at
#
#     http://www.apache.org/licenses/LICENSE-2.0
#
# Unless required by applicable law or agreed to in writing, software
# distributed under the License is distributed on an "AS IS" BASIS,
# WITHOUT WARRANTIES OR CONDITIONS OF ANY KIND, either express or implied.
# See the License for the specific language governing permissions and
# limitations under the License.
from __future__ import annotations

import argparse
import json
import logging
import pathlib
import time
from typing import Any, Callable, Generic, TypeVar
from urllib.parse import urljoin

import requests
import settngs
from typing_extensions import Required, TypedDict

import comictalker.talker_utils as talker_utils
from comicapi import utils
from comicapi.genericmetadata import GenericMetadata
from comicapi.issuestring import IssueString
from comictalker.comiccacher import ComicCacher
from comictalker.comictalker import ComicTalker, TalkerDataError, TalkerNetworkError
from comictalker.resulttypes import ComicIssue, ComicSeries, Credit

logger = logging.getLogger(__name__)


class CVTypeID:
    Volume = "4050"  # CV uses volume to mean series
    Issue = "4000"


class CVImage(TypedDict, total=False):
    icon_url: str
    medium_url: str
    screen_url: str
    screen_large_url: str
    small_url: str
    super_url: Required[str]
    thumb_url: str
    tiny_url: str
    original_url: str
    image_tags: str


class CVAltImage(TypedDict):
    original_url: str
    id: int
    caption: str
    image_tags: str


class CVPublisher(TypedDict, total=False):
    api_detail_url: str
    id: int
    name: Required[str]


class CVCredit(TypedDict):
    api_detail_url: str
    id: int
    name: str
    site_detail_url: str


class CVPersonCredit(TypedDict):
    api_detail_url: str
    id: int
    name: str
    site_detail_url: str
    role: str


class CVSeries(TypedDict):
    api_detail_url: str
    site_detail_url: str
    aliases: str
    count_of_issues: int
    description: str
    id: int
    image: CVImage
    name: str
    publisher: CVPublisher
    start_year: str
    resource_type: str
    characters: list[CVCredit]
    locations: list[CVCredit]
    people: list[CVPersonCredit]


class CVIssue(TypedDict, total=False):
    aliases: str
    api_detail_url: str
    associated_images: list[CVAltImage]
    character_credits: list[CVCredit]
    character_died_in: None
    concept_credits: list[CVCredit]
    cover_date: str
    date_added: str
    date_last_updated: str
    deck: None
    description: str
    first_appearance_characters: None
    first_appearance_concepts: None
    first_appearance_locations: None
    first_appearance_objects: None
    first_appearance_storyarcs: None
    first_appearance_teams: None
    has_staff_review: bool
    id: int
    image: CVImage
    issue_number: str
    location_credits: list[CVCredit]
    name: str
    object_credits: list[CVCredit]
    person_credits: list[CVPersonCredit]
    site_detail_url: str
    store_date: str
    story_arc_credits: list[CVCredit]
    team_credits: list[CVCredit]
    team_disbanded_in: None
    volume: CVSeries  # CV uses volume to mean series


T = TypeVar("T", CVIssue, CVSeries, list[CVSeries], list[CVIssue])


class CVResult(TypedDict, Generic[T]):
    error: str
    limit: int
    offset: int
    number_of_page_results: int
    number_of_total_results: int
    status_code: int
    results: T
    version: str


CV_STATUS_RATELIMIT = 107


class ComicVineTalker(ComicTalker):
    name: str = "Comic Vine"
    id: str = "comicvine"
    website: str = "https://comicvine.gamespot.com"
    logo_url: str = f"{website}/a/bundles/comicvinesite/images/logo.png"
    attribution: str = f"Metadata provided by <a href='{website}'>{name}</a>"

    def __init__(self, version: str, cache_folder: pathlib.Path):
        super().__init__(version, cache_folder)
        # Default settings
        self.default_api_url = self.api_url = f"{self.website}/api/"
        self.default_api_key = self.api_key = "27431e6787042105bd3e47e169a624521f89f3a4"
        self.remove_html_tables: bool = False
        self.use_series_start_as_volume: bool = False
        self.wait_on_ratelimit: bool = False

        # NOTE: This was hardcoded before which is why it isn't in settings
        self.wait_on_ratelimit_time: int = 20

    def register_settings(self, parser: settngs.Manager) -> None:
<<<<<<< HEAD
        parser.add_setting(
            "--cv-use-series-start-as-volume",
            default=False,
            action=argparse.BooleanOptionalAction,
            display_name="Use series start as volume",
            help="Use the series start year as the volume number",
        )
        parser.add_setting(
            "--cv-wait-on-ratelimit",
            default=False,
            action=argparse.BooleanOptionalAction,
            display_name="Wait on ratelimit",
            help="Wait when the rate limit is hit",
        )
=======
        # The empty string being the default allows this setting to be unset, allowing the default to change
        parser.add_setting(
            f"--{self.id}-key",
            default="",
            display_name="API Key",
            help=f"Use the given Comic Vine API Key. (default: {self.default_api_key})",
        )
        parser.add_setting(
            f"--{self.id}-url",
            default="",
            display_name="API URL",
            help=f"Use the given Comic Vine URL. (default: {self.default_api_url})",
        )
        parser.add_setting("--cv-use-series-start-as-volume", default=False, action=argparse.BooleanOptionalAction)
        parser.add_setting("--cv-wait-on-ratelimit", default=False, action=argparse.BooleanOptionalAction)
>>>>>>> aba59bdb
        parser.add_setting(
            "--cv-remove-html-tables",
            default=False,
            action=argparse.BooleanOptionalAction,
            display_name="Remove HTML tables",
            help="Removes html tables instead of converting them to text",
        )
        parser.add_setting("--cv-api-key", display_name="API Key", help="Use the given Comic Vine API Key")
        parser.add_setting("--cv-url", display_name="URL", help="Use the given Comic Vine URL")

    def parse_settings(self, settings: dict[str, Any]) -> dict[str, Any]:
        settings = super().parse_settings(settings)

        self.use_series_start_as_volume = settings["cv_use_series_start_as_volume"]
        self.wait_on_ratelimit = settings["cv_wait_on_ratelimit"]
        self.remove_html_tables = settings["cv_remove_html_tables"]
        return settings

<<<<<<< HEAD
    def check_api_key(self, key: str) -> bool:
        url = self.api_url
        try:
            test_url = urljoin(url, "issue/1/")

            cv_response: CVResult = requests.get(
                test_url,
                headers={"user-agent": "comictagger/" + self.version},
                params={"api_key": key, "format": "json", "field_list": "name"},
            ).json()

            # Bogus request, but if the key is wrong, you get error 100: "Invalid API Key"
            return cv_response["status_code"] != 100
        except Exception:
            return False

    def check_api_url(self, url: str) -> bool:
=======
    def check_api_key(self, key: str, url: str) -> bool:
        url = talker_utils.fix_url(url)
>>>>>>> aba59bdb
        if not url:
            url = self.default_api_url
        try:
            test_url = urljoin(url, "issue/1/")

            cv_response: CVResult = requests.get(
                test_url,
                headers={"user-agent": "comictagger/" + self.version},
<<<<<<< HEAD
                params={"api_key": self.api_key, "format": "json", "field_list": "name"},
=======
                params={"api_key": key or self.default_api_key, "format": "json", "field_list": "name"},
>>>>>>> aba59bdb
            ).json()

            # Bogus request, but if the url is correct, you get error 102: "Error in URL Format"
            return cv_response["status_code"] == 102
        except Exception:
            return False

    def search_for_series(
        self,
        series_name: str,
        callback: Callable[[int, int], None] | None = None,
        refresh_cache: bool = False,
        literal: bool = False,
        series_match_thresh: int = 90,
    ) -> list[ComicSeries]:
        # Sanitize the series name for comicvine searching, comicvine search ignore symbols
        search_series_name = utils.sanitize_title(series_name, literal)
        logger.info(f"{self.name} searching: {search_series_name}")

        # Before we search online, look in our cache, since we might have done this same search recently
        # For literal searches always retrieve from online
        cvc = ComicCacher(self.cache_folder, self.version)
        if not refresh_cache and not literal:
            cached_search_results = cvc.get_search_results(self.id, series_name)

            if len(cached_search_results) > 0:
                return cached_search_results

        params = {  # CV uses volume to mean series
            "api_key": self.api_key,
            "format": "json",
            "resources": "volume",
            "query": search_series_name,
            "field_list": "volume,name,id,start_year,publisher,image,description,count_of_issues,aliases",
            "page": 1,
            "limit": 100,
        }

        cv_response: CVResult[list[CVSeries]] = self._get_cv_content(urljoin(self.api_url, "search"), params)

        search_results: list[CVSeries] = []

        # see http://api.comicvine.com/documentation/#handling_responses

        current_result_count = cv_response["number_of_page_results"]
        total_result_count = cv_response["number_of_total_results"]

        # 8 Dec 2018 - Comic Vine changed query results again. Terms are now
        # ORed together, and we get thousands of results.  Good news is the
        # results are sorted by relevance, so we can be smart about halting the search.
        # 1. Don't fetch more than some sane amount of pages.
        # 2. Halt when any result on the current page is less than or equal to a set ratio using thefuzz
        max_results = 500  # 5 pages

        total_result_count = min(total_result_count, max_results)

        if callback is None:
            logger.debug(
                f"Found {cv_response['number_of_page_results']} of {cv_response['number_of_total_results']} results"
            )
        search_results.extend(cv_response["results"])
        page = 1

        if callback is not None:
            callback(current_result_count, total_result_count)

        # see if we need to keep asking for more pages...
        while current_result_count < total_result_count:
            if not literal:
                # Stop searching once any entry falls below the threshold
                stop_searching = any(
                    not utils.titles_match(search_series_name, series["name"], series_match_thresh)
                    for series in cv_response["results"]
                )

                if stop_searching:
                    break

            if callback is None:
                logger.debug(f"getting another page of results {current_result_count} of {total_result_count}...")
            page += 1

            params["page"] = page
            cv_response = self._get_cv_content(urljoin(self.api_url, "search"), params)

            search_results.extend(cv_response["results"])
            current_result_count += cv_response["number_of_page_results"]

            if callback is not None:
                callback(current_result_count, total_result_count)

        # Format result to ComicIssue
        formatted_search_results = self._format_search_results(search_results)

        # Cache these search results, even if it's literal we cache the results
        # The most it will cause is extra processing time
        cvc.add_search_results(self.id, series_name, formatted_search_results)

        return formatted_search_results

    def fetch_comic_data(
        self, issue_id: str | None = None, series_id: str | None = None, issue_number: str = ""
    ) -> GenericMetadata:
        comic_data = GenericMetadata()
        if issue_id:
            comic_data = self._fetch_issue_data_by_issue_id(issue_id)
        elif issue_number and series_id:
            comic_data = self._fetch_issue_data(int(series_id), issue_number)

        return comic_data

    def fetch_issues_by_series(self, series_id: str) -> list[ComicIssue]:
        # before we search online, look in our cache, since we might already have this info
        cvc = ComicCacher(self.cache_folder, self.version)
        cached_series_issues_result = cvc.get_series_issues_info(series_id, self.id)

        series_data = self._fetch_series_data(int(series_id))

        if len(cached_series_issues_result) == series_data.count_of_issues:
            return cached_series_issues_result

        params = {  # CV uses volume to mean series
            "api_key": self.api_key,
            "filter": f"volume:{series_id}",
            "format": "json",
            "field_list": "id,volume,issue_number,name,image,cover_date,site_detail_url,description,aliases,associated_images",
            "offset": 0,
        }
        cv_response: CVResult[list[CVIssue]] = self._get_cv_content(urljoin(self.api_url, "issues/"), params)

        current_result_count = cv_response["number_of_page_results"]
        total_result_count = cv_response["number_of_total_results"]

        series_issues_result = cv_response["results"]
        page = 1
        offset = 0

        # see if we need to keep asking for more pages...
        while current_result_count < total_result_count:
            page += 1
            offset += cv_response["number_of_page_results"]

            params["offset"] = offset
            cv_response = self._get_cv_content(urljoin(self.api_url, "issues/"), params)

            series_issues_result.extend(cv_response["results"])
            current_result_count += cv_response["number_of_page_results"]

        # Format to expected output
        formatted_series_issues_result = self._format_issue_results(series_issues_result)

        cvc.add_series_issues_info(self.id, formatted_series_issues_result)

        return formatted_series_issues_result

    def fetch_issues_by_series_issue_num_and_year(
        self, series_id_list: list[str], issue_number: str, year: str | int | None
    ) -> list[ComicIssue]:
        series_filter = ""
        for vid in series_id_list:
            series_filter += str(vid) + "|"
        flt = f"volume:{series_filter},issue_number:{issue_number}"  # CV uses volume to mean series

        int_year = utils.xlate(year, True)
        if int_year is not None:
            flt += f",cover_date:{int_year}-1-1|{int_year + 1}-1-1"

        params: dict[str, str | int] = {  # CV uses volume to mean series
            "api_key": self.api_key,
            "format": "json",
            "field_list": "id,volume,issue_number,name,image,cover_date,site_detail_url,description,aliases,associated_images",
            "filter": flt,
        }

        cv_response: CVResult[list[CVIssue]] = self._get_cv_content(urljoin(self.api_url, "issues/"), params)

        current_result_count = cv_response["number_of_page_results"]
        total_result_count = cv_response["number_of_total_results"]

        filtered_issues_result = cv_response["results"]
        page = 1
        offset = 0

        # see if we need to keep asking for more pages...
        while current_result_count < total_result_count:
            page += 1
            offset += cv_response["number_of_page_results"]

            params["offset"] = offset
            cv_response = self._get_cv_content(urljoin(self.api_url, "issues/"), params)

            filtered_issues_result.extend(cv_response["results"])
            current_result_count += cv_response["number_of_page_results"]

        formatted_filtered_issues_result = self._format_issue_results(filtered_issues_result)

        return formatted_filtered_issues_result

    def _get_cv_content(self, url: str, params: dict[str, Any]) -> CVResult:
        """
        Get the content from the CV server.  If we're in "wait mode" and status code is a rate limit error
        sleep for a bit and retry.
        """
        total_time_waited = 0
        limit_wait_time = 1
        counter = 0
        wait_times = [1, 2, 3, 4]
        while True:
            cv_response: CVResult = self._get_url_content(url, params)
            if self.wait_on_ratelimit and cv_response["status_code"] == CV_STATUS_RATELIMIT:
                logger.info(f"Rate limit encountered.  Waiting for {limit_wait_time} minutes\n")
                time.sleep(limit_wait_time * 60)
                total_time_waited += limit_wait_time
                limit_wait_time = wait_times[counter]
                if counter < 3:
                    counter += 1
                # don't wait much more than 20 minutes
                if total_time_waited < self.wait_on_ratelimit_time:
                    continue
            if cv_response["status_code"] != 1:
                logger.debug(
                    f"{self.name} query failed with error #{cv_response['status_code']}:  [{cv_response['error']}]."
                )
                raise TalkerNetworkError(self.name, 0, f"{cv_response['status_code']}: {cv_response['error']}")

            # it's all good
            break
        return cv_response

    def _get_url_content(self, url: str, params: dict[str, Any]) -> Any:
        # connect to server:
        # if there is a 500 error, try a few more times before giving up
        # any other error, just bail
        for tries in range(3):
            try:
                resp = requests.get(url, params=params, headers={"user-agent": "comictagger/" + self.version})
                if resp.status_code == 200:
                    return resp.json()
                if resp.status_code == 500:
                    logger.debug(f"Try #{tries + 1}: ")
                    time.sleep(1)
                    logger.debug(str(resp.status_code))
                else:
                    break

            except requests.exceptions.Timeout:
                logger.debug(f"Connection to {self.name} timed out.")
                raise TalkerNetworkError(self.name, 4)
            except requests.exceptions.RequestException as e:
                logger.debug(f"Request exception: {e}")
                raise TalkerNetworkError(self.name, 0, str(e)) from e
            except json.JSONDecodeError as e:
                logger.debug(f"JSON decode error: {e}")
                raise TalkerDataError(self.name, 2, "ComicVine did not provide json")

        raise TalkerNetworkError(self.name, 5)

    def _format_search_results(self, search_results: list[CVSeries]) -> list[ComicSeries]:
        formatted_results = []
        for record in search_results:
            # Flatten publisher to name only
            if record.get("publisher") is None:
                pub_name = ""
            else:
                pub_name = record["publisher"].get("name", "")

            if record.get("image") is None:
                image_url = ""
            else:
                image_url = record["image"].get("super_url", "")

            start_year = utils.xlate(record.get("start_year", ""), True)

            aliases = record.get("aliases") or ""

            formatted_results.append(
                ComicSeries(
                    aliases=aliases.splitlines(),
                    count_of_issues=record.get("count_of_issues", 0),
                    description=record.get("description", ""),
                    id=str(record["id"]),
                    image_url=image_url,
                    name=record["name"],
                    publisher=pub_name,
                    start_year=start_year,
                )
            )

        return formatted_results

    def _format_issue_results(self, issue_results: list[CVIssue], complete: bool = False) -> list[ComicIssue]:
        formatted_results = []
        for record in issue_results:
            # Extract image super and thumb to name only
            if record.get("image") is None:
                image_url = ""
            else:
                image_url = record["image"].get("super_url", "")

            alt_images_list = []
            for alt in record["associated_images"]:
                alt_images_list.append(alt["original_url"])

            character_list = []
            if record.get("character_credits"):
                for char in record["character_credits"]:
                    character_list.append(char["name"])

            location_list = []
            if record.get("location_credits"):
                for loc in record["location_credits"]:
                    location_list.append(loc["name"])

            teams_list = []
            if record.get("team_credits"):
                for loc in record["team_credits"]:
                    teams_list.append(loc["name"])

            story_list = []
            if record.get("story_arc_credits"):
                for loc in record["story_arc_credits"]:
                    story_list.append(loc["name"])

            persons_list = []
            if record.get("person_credits"):
                for person in record["person_credits"]:
                    persons_list.append(Credit(name=person["name"], role=person["role"]))

            series = self._fetch_series_data(record["volume"]["id"])

            formatted_results.append(
                ComicIssue(
                    aliases=record["aliases"].split("\n") if record["aliases"] else [],
                    cover_date=record.get("cover_date", ""),
                    description=record.get("description", ""),
                    id=str(record["id"]),
                    image_url=image_url,
                    issue_number=record["issue_number"],
                    name=record["name"],
                    site_detail_url=record.get("site_detail_url", ""),
                    series=series,  # CV uses volume to mean series
                    alt_image_urls=alt_images_list,
                    characters=character_list,
                    locations=location_list,
                    teams=teams_list,
                    story_arcs=story_list,
                    credits=persons_list,
                    complete=complete,
                )
            )

        return formatted_results

    def _fetch_series_data(self, series_id: int) -> ComicSeries:
        # before we search online, look in our cache, since we might already have this info
        cvc = ComicCacher(self.cache_folder, self.version)
        cached_series_result = cvc.get_series_info(str(series_id), self.id)

        if cached_series_result is not None:
            return cached_series_result

        series_url = urljoin(self.api_url, f"volume/{CVTypeID.Volume}-{series_id}")  # CV uses volume to mean series

        params = {
            "api_key": self.api_key,
            "format": "json",
        }
        cv_response: CVResult[CVSeries] = self._get_cv_content(series_url, params)

        series_results = cv_response["results"]
        formatted_series_results = self._format_search_results([series_results])

        if series_results:
            cvc.add_series_info(self.id, formatted_series_results[0])

        return formatted_series_results[0]

    def _fetch_issue_data(self, series_id: int, issue_number: str) -> GenericMetadata:
        issues_list_results = self.fetch_issues_by_series(str(series_id))

        # Loop through issue list to find the required issue info
        f_record = None
        for record in issues_list_results:
            if not IssueString(issue_number).as_string():
                issue_number = "1"
            if (
                IssueString(record.issue_number).as_string().casefold()
                == IssueString(issue_number).as_string().casefold()
            ):
                f_record = record
                break

        if f_record and f_record.complete:
            # Cache had full record
            return talker_utils.map_comic_issue_to_metadata(
                f_record, self.name, self.remove_html_tables, self.use_series_start_as_volume
            )

        if f_record is not None:
            return self._fetch_issue_data_by_issue_id(f_record.id)
        return GenericMetadata()

    def _fetch_issue_data_by_issue_id(self, issue_id: str) -> GenericMetadata:
        # before we search online, look in our cache, since we might already have this info
        cvc = ComicCacher(self.cache_folder, self.version)
        cached_issues_result = cvc.get_issue_info(int(issue_id), self.id)

        if cached_issues_result and cached_issues_result.complete:
            return talker_utils.map_comic_issue_to_metadata(
                cached_issues_result,
                self.name,
                self.remove_html_tables,
                self.use_series_start_as_volume,
            )

        issue_url = urljoin(self.api_url, f"issue/{CVTypeID.Issue}-{issue_id}")
        params = {"api_key": self.api_key, "format": "json"}
        cv_response: CVResult[CVIssue] = self._get_cv_content(issue_url, params)

        issue_results = cv_response["results"]

        # Format to expected output
        cv_issues = self._format_issue_results([issue_results], True)

        # Due to issue not returning publisher, fetch the series.
        cv_issues[0].series = self._fetch_series_data(int(cv_issues[0].series.id))

        cvc.add_series_issues_info(self.id, cv_issues)

        # Now, map the ComicIssue data to generic metadata
        return talker_utils.map_comic_issue_to_metadata(
            cv_issues[0],
            self.name,
            self.remove_html_tables,
            self.use_series_start_as_volume,
        )<|MERGE_RESOLUTION|>--- conflicted
+++ resolved
@@ -173,7 +173,6 @@
         self.wait_on_ratelimit_time: int = 20
 
     def register_settings(self, parser: settngs.Manager) -> None:
-<<<<<<< HEAD
         parser.add_setting(
             "--cv-use-series-start-as-volume",
             default=False,
@@ -188,7 +187,13 @@
             display_name="Wait on ratelimit",
             help="Wait when the rate limit is hit",
         )
-=======
+        parser.add_setting(
+            "--cv-remove-html-tables",
+            default=False,
+            action=argparse.BooleanOptionalAction,
+            display_name="Remove HTML tables",
+            help="Removes html tables instead of converting them to text",
+        )
         # The empty string being the default allows this setting to be unset, allowing the default to change
         parser.add_setting(
             f"--{self.id}-key",
@@ -202,18 +207,6 @@
             display_name="API URL",
             help=f"Use the given Comic Vine URL. (default: {self.default_api_url})",
         )
-        parser.add_setting("--cv-use-series-start-as-volume", default=False, action=argparse.BooleanOptionalAction)
-        parser.add_setting("--cv-wait-on-ratelimit", default=False, action=argparse.BooleanOptionalAction)
->>>>>>> aba59bdb
-        parser.add_setting(
-            "--cv-remove-html-tables",
-            default=False,
-            action=argparse.BooleanOptionalAction,
-            display_name="Remove HTML tables",
-            help="Removes html tables instead of converting them to text",
-        )
-        parser.add_setting("--cv-api-key", display_name="API Key", help="Use the given Comic Vine API Key")
-        parser.add_setting("--cv-url", display_name="URL", help="Use the given Comic Vine URL")
 
     def parse_settings(self, settings: dict[str, Any]) -> dict[str, Any]:
         settings = super().parse_settings(settings)
@@ -223,28 +216,8 @@
         self.remove_html_tables = settings["cv_remove_html_tables"]
         return settings
 
-<<<<<<< HEAD
-    def check_api_key(self, key: str) -> bool:
-        url = self.api_url
-        try:
-            test_url = urljoin(url, "issue/1/")
-
-            cv_response: CVResult = requests.get(
-                test_url,
-                headers={"user-agent": "comictagger/" + self.version},
-                params={"api_key": key, "format": "json", "field_list": "name"},
-            ).json()
-
-            # Bogus request, but if the key is wrong, you get error 100: "Invalid API Key"
-            return cv_response["status_code"] != 100
-        except Exception:
-            return False
-
-    def check_api_url(self, url: str) -> bool:
-=======
     def check_api_key(self, key: str, url: str) -> bool:
         url = talker_utils.fix_url(url)
->>>>>>> aba59bdb
         if not url:
             url = self.default_api_url
         try:
@@ -253,15 +226,11 @@
             cv_response: CVResult = requests.get(
                 test_url,
                 headers={"user-agent": "comictagger/" + self.version},
-<<<<<<< HEAD
-                params={"api_key": self.api_key, "format": "json", "field_list": "name"},
-=======
                 params={"api_key": key or self.default_api_key, "format": "json", "field_list": "name"},
->>>>>>> aba59bdb
             ).json()
 
-            # Bogus request, but if the url is correct, you get error 102: "Error in URL Format"
-            return cv_response["status_code"] == 102
+            # Bogus request, but if the key is wrong, you get error 100: "Invalid API Key"
+            return cv_response["status_code"] != 100
         except Exception:
             return False
 
