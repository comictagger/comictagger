"""
ComicVine information source
"""
# Copyright 2012-2014 Anthony Beville
#
# Licensed under the Apache License, Version 2.0 (the "License");
# you may not use this file except in compliance with the License.
# You may obtain a copy of the License at
#
#     http://www.apache.org/licenses/LICENSE-2.0
#
# Unless required by applicable law or agreed to in writing, software
# distributed under the License is distributed on an "AS IS" BASIS,
# WITHOUT WARRANTIES OR CONDITIONS OF ANY KIND, either express or implied.
# See the License for the specific language governing permissions and
# limitations under the License.
from __future__ import annotations

import argparse
import json
import logging
import pathlib
import time
from typing import Any, Callable, Generic, TypeVar
from urllib.parse import urljoin, urlsplit

import requests
import settngs
from typing_extensions import Required, TypedDict

import comictalker.talker_utils as talker_utils
from comicapi import utils
from comicapi.genericmetadata import GenericMetadata
from comicapi.issuestring import IssueString
from comictalker.comiccacher import ComicCacher
from comictalker.resulttypes import ComicIssue, ComicSeries, Credit
from comictalker.talkerbase import ComicTalker, SourceDetails, SourceStaticOptions, TalkerDataError, TalkerNetworkError

logger = logging.getLogger(__name__)


class CVTypeID:
    Volume = "4050"  # CV uses volume to mean series
    Issue = "4000"


class CVImage(TypedDict, total=False):
    icon_url: str
    medium_url: str
    screen_url: str
    screen_large_url: str
    small_url: str
    super_url: Required[str]
    thumb_url: str
    tiny_url: str
    original_url: str
    image_tags: str


class CVAltImage(TypedDict):
    original_url: str
    id: int
    caption: str
    image_tags: str


class CVPublisher(TypedDict, total=False):
    api_detail_url: str
    id: int
    name: Required[str]


class CVCredit(TypedDict):
    api_detail_url: str
    id: int
    name: str
    site_detail_url: str


class CVPersonCredit(TypedDict):
    api_detail_url: str
    id: int
    name: str
    site_detail_url: str
    role: str


class CVSeries(TypedDict):
    api_detail_url: str
    site_detail_url: str
    aliases: str
    count_of_issues: int
    description: str
    id: int
    image: CVImage
    name: str
    publisher: CVPublisher
    start_year: str
    resource_type: str
    characters: list[CVCredit]
    locations: list[CVCredit]
    people: list[CVPersonCredit]


class CVIssue(TypedDict, total=False):
    aliases: str
    api_detail_url: str
    associated_images: list[CVAltImage]
    character_credits: list[CVCredit]
    character_died_in: None
    concept_credits: list[CVCredit]
    cover_date: str
    date_added: str
    date_last_updated: str
    deck: None
    description: str
    first_appearance_characters: None
    first_appearance_concepts: None
    first_appearance_locations: None
    first_appearance_objects: None
    first_appearance_storyarcs: None
    first_appearance_teams: None
    has_staff_review: bool
    id: int
    image: CVImage
    issue_number: str
    location_credits: list[CVCredit]
    name: str
    object_credits: list[CVCredit]
    person_credits: list[CVPersonCredit]
    site_detail_url: str
    store_date: str
    story_arc_credits: list[CVCredit]
    team_credits: list[CVCredit]
    team_disbanded_in: None
    volume: CVSeries  # CV uses volume to mean series


T = TypeVar("T", CVIssue, CVSeries, list[CVSeries], list[CVIssue])


class CVResult(TypedDict, Generic[T]):
    error: str
    limit: int
    offset: int
    number_of_page_results: int
    number_of_total_results: int
    status_code: int
    results: T
    version: str


CV_RATE_LIMIT_STATUS = 107


class ComicVineTalker(ComicTalker):
    def __init__(
        self,
        version: str,
        cache_folder: pathlib.Path,
    ):
<<<<<<< HEAD
        super().__init__(version, cache_folder)
        self.source_details = SourceDetails(name="Comic Vine", ident="comicvine")
=======
        super().__init__(version, cache_folder, api_url, api_key)
        self.source_details = SourceDetails(
            name="Comic Vine",
            ident="comicvine",
            logo="https://comicvine.gamespot.com/a/bundles/comicvinesite/images/logo.png",
        )
>>>>>>> 053295e0
        self.static_options = SourceStaticOptions(
            website="https://comicvine.gamespot.com/",
            attribution_string="Metadata provided by <a href='https://comicvine.gamespot.com/'>Comic Vine</a>",
            has_issues=True,
            has_alt_covers=True,
            requires_apikey=True,
            has_nsfw=False,
            has_censored_covers=False,
        )
        # Default settings
        self.api_url: str = "https://comicvine.gamespot.com/api"
        self.api_key: str = "27431e6787042105bd3e47e169a624521f89f3a4"
        self.series_match_thresh: int = 90
        self.remove_html_tables: bool = False
        self.use_series_start_as_volume: bool = False
        self.wait_for_rate_limit: bool = False

        # Identity name for the information source
        self.source_name: str = self.source_details.id
        self.source_name_friendly: str = self.source_details.name

        tmp_url = urlsplit(self.api_url)

        # joinurl only works properly if there is a trailing slash
        if tmp_url.path and tmp_url.path[-1] != "/":
            tmp_url = tmp_url._replace(path=tmp_url.path + "/")

        self.api_url = tmp_url.geturl()

        # NOTE: This was hardcoded before which is why it isn't in settings
        self.wait_for_rate_limit_time: int = 20

    def register_settings(self, parser: settngs.Manager) -> None:
        parser.add_setting("--cv-use-series-start-as-volume", default=False, action=argparse.BooleanOptionalAction)
        parser.add_setting("--cv-wait-on-ratelimit", default=False, action=argparse.BooleanOptionalAction)
        parser.add_setting(
            "--cv-remove-html-tables",
            default=False,
            action=argparse.BooleanOptionalAction,
            help="Removes html tables instead of converting them to text.",
        )
        parser.add_setting(
            "--cv-api-key",
            help="Use the given Comic Vine API Key.",
        )
        parser.add_setting(
            "--cv-url",
            help="Use the given Comic Vine URL.",
        )

    def parse_settings(self, settings: dict[str, Any]) -> None:
        self.remove_html_tables = settings["cv_remove_html_tables"]
        self.use_series_start_as_volume = settings["cv_use_series_start_as_volume"]
        if settings["cv_api_key"]:
            self.api_key = settings["cv_api_key"]
        if settings["cv_url"]:
            tmp_url = urlsplit(settings["cv_url"])
            # joinurl only works properly if there is a trailing slash
            if tmp_url.path and tmp_url.path[-1] != "/":
                tmp_url = tmp_url._replace(path=tmp_url.path + "/")

            self.api_url = tmp_url.geturl()

    def check_api_key(self, key: str, url: str) -> bool:
        if not url:
            url = self.api_url
        try:
            tmp_url = urlsplit(url)
            if tmp_url.path and tmp_url.path[-1] != "/":
                tmp_url = tmp_url._replace(path=tmp_url.path + "/")
            url = tmp_url.geturl()
            test_url = urljoin(url, "issue/1/")

            cv_response: CVResult = requests.get(
                test_url,
                headers={"user-agent": "comictagger/" + self.version},
                params={"api_key": key, "format": "json", "field_list": "name"},
            ).json()

            # Bogus request, but if the key is wrong, you get error 100: "Invalid API Key"
            return cv_response["status_code"] != 100
        except Exception:
            return False

    def get_cv_content(self, url: str, params: dict[str, Any]) -> CVResult:
        """
        Get the content from the CV server.  If we're in "wait mode" and status code is a rate limit error
        sleep for a bit and retry.
        """
        total_time_waited = 0
        limit_wait_time = 1
        counter = 0
        wait_times = [1, 2, 3, 4]
        while True:
            cv_response: CVResult = self.get_url_content(url, params)
            if self.wait_for_rate_limit and cv_response["status_code"] == CV_RATE_LIMIT_STATUS:
                logger.info(f"Rate limit encountered.  Waiting for {limit_wait_time} minutes\n")
                time.sleep(limit_wait_time * 60)
                total_time_waited += limit_wait_time
                limit_wait_time = wait_times[counter]
                if counter < 3:
                    counter += 1
                # don't wait much more than 20 minutes
                if total_time_waited < self.wait_for_rate_limit_time:
                    continue
            if cv_response["status_code"] != 1:
                logger.debug(
                    f"{self.source_name_friendly} query failed with error #{cv_response['status_code']}:  [{cv_response['error']}]."
                )
                raise TalkerNetworkError(
                    self.source_name_friendly, 0, f"{cv_response['status_code']}: {cv_response['error']}"
                )

            # it's all good
            break
        return cv_response

    def get_url_content(self, url: str, params: dict[str, Any]) -> Any:
        # connect to server:
        # if there is a 500 error, try a few more times before giving up
        # any other error, just bail
        for tries in range(3):
            try:
                resp = requests.get(url, params=params, headers={"user-agent": "comictagger/" + self.version})
                if resp.status_code == 200:
                    return resp.json()
                if resp.status_code == 500:
                    logger.debug(f"Try #{tries + 1}: ")
                    time.sleep(1)
                    logger.debug(str(resp.status_code))
                else:
                    break

            except requests.exceptions.Timeout:
                logger.debug(f"Connection to {self.source_name_friendly} timed out.")
                raise TalkerNetworkError(self.source_name_friendly, 4)
            except requests.exceptions.RequestException as e:
                logger.debug(f"Request exception: {e}")
                raise TalkerNetworkError(self.source_name_friendly, 0, str(e)) from e
            except json.JSONDecodeError as e:
                logger.debug(f"JSON decode error: {e}")
                raise TalkerDataError(self.source_name_friendly, 2, "ComicVine did not provide json")

        raise TalkerNetworkError(self.source_name_friendly, 5)

    def format_search_results(self, search_results: list[CVSeries]) -> list[ComicSeries]:
        formatted_results = []
        for record in search_results:
            # Flatten publisher to name only
            if record.get("publisher") is None:
                pub_name = ""
            else:
                pub_name = record["publisher"].get("name", "")

            if record.get("image") is None:
                image_url = ""
            else:
                image_url = record["image"].get("super_url", "")

            start_year = utils.xlate(record.get("start_year", ""), True)

            aliases = record.get("aliases") or ""

            formatted_results.append(
                ComicSeries(
                    aliases=aliases.splitlines(),
                    count_of_issues=record.get("count_of_issues", 0),
                    description=record.get("description", ""),
                    id=str(record["id"]),
                    image_url=image_url,
                    name=record["name"],
                    publisher=pub_name,
                    start_year=start_year,
                )
            )

        return formatted_results

    def format_issue_results(self, issue_results: list[CVIssue], complete: bool = False) -> list[ComicIssue]:
        formatted_results = []
        for record in issue_results:
            # Extract image super and thumb to name only
            if record.get("image") is None:
                image_url = ""
            else:
                image_url = record["image"].get("super_url", "")

            alt_images_list = []
            for alt in record["associated_images"]:
                alt_images_list.append(alt["original_url"])

            character_list = []
            if record.get("character_credits"):
                for char in record["character_credits"]:
                    character_list.append(char["name"])

            location_list = []
            if record.get("location_credits"):
                for loc in record["location_credits"]:
                    location_list.append(loc["name"])

            teams_list = []
            if record.get("team_credits"):
                for loc in record["team_credits"]:
                    teams_list.append(loc["name"])

            story_list = []
            if record.get("story_arc_credits"):
                for loc in record["story_arc_credits"]:
                    story_list.append(loc["name"])

            persons_list = []
            if record.get("person_credits"):
                for person in record["person_credits"]:
                    persons_list.append(Credit(name=person["name"], role=person["role"]))

            series = self.fetch_series_data(record["volume"]["id"])

            formatted_results.append(
                ComicIssue(
                    aliases=record["aliases"].split("\n") if record["aliases"] else [],
                    cover_date=record.get("cover_date", ""),
                    description=record.get("description", ""),
                    id=str(record["id"]),
                    image_url=image_url,
                    issue_number=record["issue_number"],
                    name=record["name"],
                    site_detail_url=record.get("site_detail_url", ""),
                    series=series,  # CV uses volume to mean series
                    alt_image_urls=alt_images_list,
                    characters=character_list,
                    locations=location_list,
                    teams=teams_list,
                    story_arcs=story_list,
                    credits=persons_list,
                    complete=complete,
                )
            )

        return formatted_results

    def search_for_series(
        self,
        series_name: str,
        callback: Callable[[int, int], None] | None = None,
        refresh_cache: bool = False,
        literal: bool = False,
    ) -> list[ComicSeries]:
        # Sanitize the series name for comicvine searching, comicvine search ignore symbols
        search_series_name = utils.sanitize_title(series_name, literal)
        logger.info(f"{self.source_name_friendly} searching: {search_series_name}")

        # Before we search online, look in our cache, since we might have done this same search recently
        # For literal searches always retrieve from online
        cvc = ComicCacher(self.cache_folder, self.version)
        if not refresh_cache and not literal:
            cached_search_results = cvc.get_search_results(self.source_name, series_name)

            if len(cached_search_results) > 0:
                return cached_search_results

        params = {  # CV uses volume to mean series
            "api_key": self.api_key,
            "format": "json",
            "resources": "volume",
            "query": search_series_name,
            "field_list": "volume,name,id,start_year,publisher,image,description,count_of_issues,aliases",
            "page": 1,
            "limit": 100,
        }

        cv_response: CVResult[list[CVSeries]] = self.get_cv_content(urljoin(self.api_url, "search"), params)

        search_results: list[CVSeries] = []

        # see http://api.comicvine.com/documentation/#handling_responses

        current_result_count = cv_response["number_of_page_results"]
        total_result_count = cv_response["number_of_total_results"]

        # 8 Dec 2018 - Comic Vine changed query results again. Terms are now
        # ORed together, and we get thousands of results.  Good news is the
        # results are sorted by relevance, so we can be smart about halting the search.
        # 1. Don't fetch more than some sane amount of pages.
        # 2. Halt when any result on the current page is less than or equal to a set ratio using thefuzz
        max_results = 500  # 5 pages

        total_result_count = min(total_result_count, max_results)

        if callback is None:
            logger.debug(
                f"Found {cv_response['number_of_page_results']} of {cv_response['number_of_total_results']} results"
            )
        search_results.extend(cv_response["results"])
        page = 1

        if callback is not None:
            callback(current_result_count, total_result_count)

        # see if we need to keep asking for more pages...
        while current_result_count < total_result_count:

            if not literal:
                # Stop searching once any entry falls below the threshold
                stop_searching = any(
                    not utils.titles_match(search_series_name, series["name"], self.series_match_thresh)
                    for series in cv_response["results"]
                )

                if stop_searching:
                    break

            if callback is None:
                logger.debug(f"getting another page of results {current_result_count} of {total_result_count}...")
            page += 1

            params["page"] = page
            cv_response = self.get_cv_content(urljoin(self.api_url, "search"), params)

            search_results.extend(cv_response["results"])
            current_result_count += cv_response["number_of_page_results"]

            if callback is not None:
                callback(current_result_count, total_result_count)

        # Format result to ComicIssue
        formatted_search_results = self.format_search_results(search_results)

        # Cache these search results, even if it's literal we cache the results
        # The most it will cause is extra processing time
        cvc.add_search_results(self.source_name, series_name, formatted_search_results)

        return formatted_search_results

    # Get issue or series information
    def fetch_comic_data(
        self, issue_id: str | None = None, series_id: str | None = None, issue_number: str = ""
    ) -> GenericMetadata:
        comic_data = GenericMetadata()
        if issue_id:
            comic_data = self.fetch_issue_data_by_issue_id(issue_id)
        elif issue_number and series_id:
            comic_data = self.fetch_issue_data(int(series_id), issue_number)

        return comic_data

    def fetch_series_data(self, series_id: int) -> ComicSeries:
        # before we search online, look in our cache, since we might already have this info
        cvc = ComicCacher(self.cache_folder, self.version)
        cached_series_result = cvc.get_series_info(str(series_id), self.source_name)

        if cached_series_result is not None:
            return cached_series_result

        series_url = urljoin(self.api_url, f"volume/{CVTypeID.Volume}-{series_id}")  # CV uses volume to mean series

        params = {
            "api_key": self.api_key,
            "format": "json",
        }
        cv_response: CVResult[CVSeries] = self.get_cv_content(series_url, params)

        series_results = cv_response["results"]
        formatted_series_results = self.format_search_results([series_results])

        if series_results:
            cvc.add_series_info(self.source_name, formatted_series_results[0])

        return formatted_series_results[0]

    def fetch_issues_by_series(self, series_id: str) -> list[ComicIssue]:
        # before we search online, look in our cache, since we might already have this info
        cvc = ComicCacher(self.cache_folder, self.version)
        cached_series_issues_result = cvc.get_series_issues_info(series_id, self.source_name)

        series_data = self.fetch_series_data(int(series_id))

        if len(cached_series_issues_result) == series_data.count_of_issues:
            return cached_series_issues_result

        params = {  # CV uses volume to mean series
            "api_key": self.api_key,
            "filter": f"volume:{series_id}",
            "format": "json",
            "field_list": "id,volume,issue_number,name,image,cover_date,site_detail_url,description,aliases,associated_images",
            "offset": 0,
        }
        cv_response: CVResult[list[CVIssue]] = self.get_cv_content(urljoin(self.api_url, "issues/"), params)

        current_result_count = cv_response["number_of_page_results"]
        total_result_count = cv_response["number_of_total_results"]

        series_issues_result = cv_response["results"]
        page = 1
        offset = 0

        # see if we need to keep asking for more pages...
        while current_result_count < total_result_count:
            page += 1
            offset += cv_response["number_of_page_results"]

            params["offset"] = offset
            cv_response = self.get_cv_content(urljoin(self.api_url, "issues/"), params)

            series_issues_result.extend(cv_response["results"])
            current_result_count += cv_response["number_of_page_results"]

        # Format to expected output
        formatted_series_issues_result = self.format_issue_results(series_issues_result)

        cvc.add_series_issues_info(self.source_name, formatted_series_issues_result)

        return formatted_series_issues_result

    def fetch_issues_by_series_issue_num_and_year(
        self, series_id_list: list[str], issue_number: str, year: str | int | None
    ) -> list[ComicIssue]:
        series_filter = ""
        for vid in series_id_list:
            series_filter += str(vid) + "|"
        flt = f"volume:{series_filter},issue_number:{issue_number}"  # CV uses volume to mean series

        int_year = utils.xlate(year, True)
        if int_year is not None:
            flt += f",cover_date:{int_year}-1-1|{int_year + 1}-1-1"

        params: dict[str, str | int] = {  # CV uses volume to mean series
            "api_key": self.api_key,
            "format": "json",
            "field_list": "id,volume,issue_number,name,image,cover_date,site_detail_url,description,aliases,associated_images",
            "filter": flt,
        }

        cv_response: CVResult[list[CVIssue]] = self.get_cv_content(urljoin(self.api_url, "issues/"), params)

        current_result_count = cv_response["number_of_page_results"]
        total_result_count = cv_response["number_of_total_results"]

        filtered_issues_result = cv_response["results"]
        page = 1
        offset = 0

        # see if we need to keep asking for more pages...
        while current_result_count < total_result_count:
            page += 1
            offset += cv_response["number_of_page_results"]

            params["offset"] = offset
            cv_response = self.get_cv_content(urljoin(self.api_url, "issues/"), params)

            filtered_issues_result.extend(cv_response["results"])
            current_result_count += cv_response["number_of_page_results"]

        formatted_filtered_issues_result = self.format_issue_results(filtered_issues_result)

        return formatted_filtered_issues_result

    def fetch_issue_data(self, series_id: int, issue_number: str) -> GenericMetadata:
        issues_list_results = self.fetch_issues_by_series(str(series_id))

        # Loop through issue list to find the required issue info
        f_record = None
        for record in issues_list_results:
            if not IssueString(issue_number).as_string():
                issue_number = "1"
            if (
                IssueString(record.issue_number).as_string().casefold()
                == IssueString(issue_number).as_string().casefold()
            ):
                f_record = record
                break

        if f_record and f_record.complete:
            # Cache had full record
            return talker_utils.map_comic_issue_to_metadata(
                f_record, self.source_name_friendly, self.remove_html_tables, self.use_series_start_as_volume
            )

        if f_record is not None:
            return self.fetch_issue_data_by_issue_id(f_record.id)
        return GenericMetadata()

    def fetch_issue_data_by_issue_id(self, issue_id: str) -> GenericMetadata:
        # before we search online, look in our cache, since we might already have this info
        cvc = ComicCacher(self.cache_folder, self.version)
        cached_issues_result = cvc.get_issue_info(int(issue_id), self.source_name)

        if cached_issues_result and cached_issues_result.complete:
            return talker_utils.map_comic_issue_to_metadata(
                cached_issues_result,
                self.source_name_friendly,
                self.remove_html_tables,
                self.use_series_start_as_volume,
            )

        issue_url = urljoin(self.api_url, f"issue/{CVTypeID.Issue}-{issue_id}")
        params = {"api_key": self.api_key, "format": "json"}
        cv_response: CVResult[CVIssue] = self.get_cv_content(issue_url, params)

        issue_results = cv_response["results"]

        # Format to expected output
        cv_issues = self.format_issue_results([issue_results], True)

        # Due to issue not returning publisher, fetch the series.
        cv_issues[0].series = self.fetch_series_data(int(cv_issues[0].series.id))

        cvc.add_series_issues_info(self.source_name, cv_issues)

        # Now, map the ComicIssue data to generic metadata
        return talker_utils.map_comic_issue_to_metadata(
            cv_issues[0],
            self.source_name_friendly,
            self.remove_html_tables,
            self.use_series_start_as_volume,
        )<|MERGE_RESOLUTION|>--- conflicted
+++ resolved
@@ -159,17 +159,12 @@
         version: str,
         cache_folder: pathlib.Path,
     ):
-<<<<<<< HEAD
         super().__init__(version, cache_folder)
-        self.source_details = SourceDetails(name="Comic Vine", ident="comicvine")
-=======
-        super().__init__(version, cache_folder, api_url, api_key)
         self.source_details = SourceDetails(
             name="Comic Vine",
             ident="comicvine",
             logo="https://comicvine.gamespot.com/a/bundles/comicvinesite/images/logo.png",
         )
->>>>>>> 053295e0
         self.static_options = SourceStaticOptions(
             website="https://comicvine.gamespot.com/",
             attribution_string="Metadata provided by <a href='https://comicvine.gamespot.com/'>Comic Vine</a>",
